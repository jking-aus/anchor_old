use clap::builder::styling::*;
use clap::builder::{ArgAction, ArgPredicate};
use clap::{Parser, ValueEnum};
use serde::{Deserialize, Serialize};
use strum::Display;
// use clap_utils::{get_color_style, FLAG_HEADER};
use ethereum_hashing::have_sha_extensions;
use std::net::IpAddr;
use std::path::PathBuf;
use std::sync::LazyLock;
use version::VERSION;

pub static SHORT_VERSION: LazyLock<String> = LazyLock::new(|| VERSION.replace("Anchor/", ""));
pub static LONG_VERSION: LazyLock<String> = LazyLock::new(|| {
    format!(
        "{}\n\
         SHA256 hardware acceleration: {}\n\
         Allocator: {}\n\
         Profile: {}",
        SHORT_VERSION.as_str(),
        have_sha_extensions(),
        allocator_name(),
        build_profile_name(),
    )
});

pub const FLAG_HEADER: &str = "Flags";

fn allocator_name() -> &'static str {
    if cfg!(target_os = "windows") {
        "system"
    } else {
        "jemalloc"
    }
}

fn build_profile_name() -> &'static str {
    // Nice hack from https://stackoverflow.com/questions/73595435/how-to-get-profile-from-cargo-toml-in-build-rs-or-at-runtime
    // The profile name is always the 3rd last part of the path (with 1 based indexing).
    // e.g. /code/core/target/cli/build/my-build-info-9f91ba6f99d7a061/out
    env!("OUT_DIR")
        .split(std::path::MAIN_SEPARATOR)
        .nth_back(3)
        .unwrap_or("unknown")
<<<<<<< HEAD
        .to_string()
=======
>>>>>>> d0f5aba1
}

#[derive(Clone, Copy, Debug, PartialEq, Deserialize, Serialize, Display, ValueEnum)]
pub enum DebugLevel {
    #[strum(serialize = "info")]
    Info,
    #[strum(serialize = "debug")]
    Debug,
    #[strum(serialize = "trace")]
    Trace,
    #[strum(serialize = "warn")]
    Warn,
    #[strum(serialize = "error")]
    Error,
}

#[derive(Parser, Clone, Deserialize, Serialize, Debug)]
#[clap(
    name = "ssv",
    about = "SSV Validator client. Maintained by Sigma Prime.",
    author = "Sigma Prime <contact@sigmaprime.io>",
    long_version = LONG_VERSION.as_str(),
    version = SHORT_VERSION.as_str(),
    styles = get_color_style(),
    disable_help_flag = true,
    next_line_help = true,
    term_width = 80,
    display_order = 0,
)]
pub struct Anchor {
    #[clap(
        long,
        value_name = "LEVEL",
        help = "Specifies the verbosity level used when emitting logs to the terminal.",
        default_value_t = DebugLevel::Info,
        display_order = 0,
    )]
    pub debug_level: DebugLevel,

    #[clap(
        long,
        short = 'd',
        global = true,
        value_name = "DIR",
        help = "Used to specify a custom root data directory for lighthouse keys and databases. \
                Defaults to $HOME/.lighthouse/{network} where network is the value of the `network` flag \
                Note: Users should specify separate custom datadirs for different networks.",
        display_order = 0
    )]
    pub datadir: Option<PathBuf>,

    #[clap(
        long,
        value_name = "DIR",
        help = "The directory which contains the password to unlock the validator \
            voting keypairs. Each password should be contained in a file where the \
            name is the 0x-prefixed hex representation of the validators voting public \
            key. Defaults to ~/.lighthouse/{network}/secrets.",
        conflicts_with = "datadir",
        display_order = 0
    )]
    pub secrets_dir: Option<PathBuf>,

    /* External APIs */
    #[clap(
        long,
        value_name = "NETWORK_ADDRESSES",
        help = "Comma-separated addresses to one or more beacon node HTTP APIs. \
                Default is http://localhost:5052.",
        display_order = 0
    )]
    pub beacon_nodes: Option<Vec<String>>,

    #[clap(
        long,
        value_name = "NETWORK_ADDRESSES",
        help = "Comma-separated addresses to one or more beacon node HTTP APIs. \
                Default is http://localhost:8545.",
        display_order = 0
    )]
    pub execution_nodes: Option<Vec<String>>,

    #[clap(
        long,
        value_name = "CERTIFICATE-FILES",
        help = "Comma-separated paths to custom TLS certificates to use when connecting \
                to a beacon node (and/or proposer node). These certificates must be in PEM format and are used \
                in addition to the OS trust store. Commas must only be used as a \
                delimiter, and must not be part of the certificate path.",
        display_order = 0
    )]
    pub beacon_nodes_tls_certs: Option<Vec<PathBuf>>,

    #[clap(
        long,
        value_name = "CERTIFICATE-FILES",
        help = "Comma-separated paths to custom TLS certificates to use when connecting \
                to an exection node. These certificates must be in PEM format and are used \
                in addition to the OS trust store. Commas must only be used as a \
                delimiter, and must not be part of the certificate path",
        display_order = 0
    )]
    pub execution_nodes_tls_certs: Option<Vec<PathBuf>>,

    /* REST API related arguments */
    #[clap(
        long,
        help = "Enable the RESTful HTTP API server. Disabled by default.",
        help_heading = FLAG_HEADER,
        display_order = 0,
    )]
    pub http: bool,

    /*
     * Note: The HTTP server is **not** encrypted (i.e., not HTTPS) and therefore it is
     * unsafe to publish on a public network.
     *
     * If the `--http-address` flag is used, the `--unencrypted-http-transport` flag
     * must also be used in order to make it clear to the user that this is unsafe.
     */
    #[clap(
        long,
        value_name = "ADDRESS",
        help = "Set the address for the HTTP address. The HTTP server is not encrypted \
                and therefore it is unsafe to publish on a public network. When this \
                flag is used, it additionally requires the explicit use of the \
                `--unencrypted-http-transport` flag to ensure the user is aware of the \
                risks involved. For access via the Internet, users should apply \
                transport-layer security like a HTTPS reverse-proxy or SSH tunnelling.",
        display_order = 0,
        requires = "http",
        requires = "unencrypted_http_transport"
    )]
    pub http_address: Option<IpAddr>,

    #[clap(
        long,
        help = "This is a safety flag to ensure that the user is aware that the http \
                transport is unencrypted and using a custom HTTP address is unsafe.",
        display_order = 0,
        requires = "http_address",
        help_heading = FLAG_HEADER,
    )]
    pub unencrypted_http_transport: bool,

    #[clap(
        long,
        value_name = "PORT",
        requires = "http",
        help = "Set the listen TCP port for the RESTful HTTP API server.",
        display_order = 0,
        default_value_if("http", ArgPredicate::IsPresent, "5062")
    )]
    pub http_port: Option<u16>,

    #[clap(
        long,
        value_name = "ORIGIN",
        help = "Set the value of the Access-Control-Allow-Origin response HTTP header. \
                Use * to allow any origin (not recommended in production). \
                If no value is supplied, the CORS allowed origin is set to the listen \
                address of this server (e.g., http://localhost:5062).",
        display_order = 0,
        requires = "http"
    )]
    pub http_allow_origin: Option<String>,

    /* Network related arguments */
    #[clap(
        long,
        value_name = "ADDRESS",
        help = "The address anchor will listen for UDP and TCP connections. To listen \
                      over IpV4 and IpV6 set this flag twice with the different values.\n\
                      Examples:\n\
                      - --listen-addresses '0.0.0.0' will listen over IPv4.\n\
                      - --listen-addresses '::' will listen over IPv6.\n\
                      - --listen-addresses '0.0.0.0' --listen-addresses '::' will listen over both \
                      IPv4 and IPv6. The order of the given addresses is not relevant. However, \
                      multiple IPv4, or multiple IPv6 addresses will not be accepted.",
        num_args(0..=2),
        action = ArgAction::Append,
        default_value = "0.0.0.0",
    )]
    pub listen_addresses: Vec<IpAddr>,

    #[clap(
        long,
        value_name = "PORT",
        help = "The TCP/UDP ports to listen on. There are two UDP ports. \
                      The discovery UDP port will be set to this value and the Quic UDP port will be set to this value + 1. The discovery port can be modified by the \
                      --discovery-port flag and the quic port can be modified by the --quic-port flag. If listening over both IPv4 and IPv6 the --port flag \
                      will apply to the IPv4 address and --port6 to the IPv6 address.",
        default_value = "9100",
        action = ArgAction::Set,
    )]
    pub port: u16,

    #[clap(
        long,
        value_name = "PORT",
        help = "The TCP/UDP ports to listen on over IPv6 when listening over both IPv4 and \
                      IPv6. The Quic UDP port will be set to this value + 1.",
        action = ArgAction::Set,
    )]
    pub port6: Option<u16>,

    #[clap(
        long,
        value_name = "PORT",
        help = "The UDP port that discovery will listen on. Defaults to `port`",
        action = ArgAction::Set,
    )]
    pub discovery_port: Option<u16>,

    #[clap(
        long,
        value_name = "PORT",
        help = "The UDP port that discovery will listen on over IPv6 if listening over \
                      both IPv4 and IPv6. Defaults to `port6`",
        action = ArgAction::Set,
    )]
    pub discovery_port6: Option<u16>,

    #[clap(
        long,
        value_name = "PORT",
        help = "The UDP port that quic will listen on. Defaults to `port` + 1",
        action = ArgAction::Set,
    )]
    pub quic_port: Option<u16>,

    #[clap(
        long,
        value_name = "PORT",
        help = "The UDP port that quic will listen on over IPv6 if listening over \
                      both IPv4 and IPv6. Defaults to `port6` + 1",
        action = ArgAction::Set,
    )]
    pub quic_port6: Option<u16>,

    #[clap(
        long,
        help = "Sets all listening TCP/UDP ports to 0, allowing the OS to choose some \
                       arbitrary free ports.",
        action = ArgAction::SetTrue,
        hide = true,
    )]
    pub use_zero_ports: bool,

    /* Prometheus metrics HTTP server related arguments */
    #[clap(
        long,
        help = "Enable the Prometheus metrics HTTP server. Disabled by default.",
        display_order = 0,
        help_heading = FLAG_HEADER,
    )]
    pub metrics: bool,

    #[clap(
        long,
        value_name = "ADDRESS",
        help = "Set the listen address for the Prometheus metrics HTTP server.",
        default_value_if("metrics", ArgPredicate::IsPresent, "127.0.0.1"),
        display_order = 0,
        requires = "metrics"
    )]
    pub metrics_address: Option<IpAddr>,

    #[clap(
        long,
        value_name = "PORT",
        help = "Set the listen TCP port for the Prometheus metrics HTTP server.",
        display_order = 0,
        default_value_if("metrics", ArgPredicate::IsPresent, "5164"),
        requires = "metrics"
    )]
    pub metrics_port: Option<u16>,
    // TODO: Metrics CORS Origin
    #[clap(
        long,
        global = true,
        help = "Prints help information",
        action = clap::ArgAction::HelpLong,
        display_order = 0,
        help_heading = FLAG_HEADER
    )]
    help: Option<bool>,
}

pub fn get_color_style() -> Styles {
    Styles::styled()
        .header(AnsiColor::Yellow.on_default())
        .usage(AnsiColor::Green.on_default())
        .literal(AnsiColor::Green.on_default())
        .placeholder(AnsiColor::Green.on_default())
}<|MERGE_RESOLUTION|>--- conflicted
+++ resolved
@@ -41,11 +41,7 @@
     env!("OUT_DIR")
         .split(std::path::MAIN_SEPARATOR)
         .nth_back(3)
-        .unwrap_or("unknown")
-<<<<<<< HEAD
-        .to_string()
-=======
->>>>>>> d0f5aba1
+        .unwrap_or(&"unknown")
 }
 
 #[derive(Clone, Copy, Debug, PartialEq, Deserialize, Serialize, Display, ValueEnum)]
